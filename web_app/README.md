--- conflicted
+++ resolved
@@ -39,12 +39,9 @@
 TELEGRAM_TOKEN= # token telegram from botfather
 GS_BUCKET_NAME=#
 GS_BUCKET_URL=#
-<<<<<<< HEAD
-=======
 REDIS_HOST=redis
 REDIS_PORT=6379
 CHECK_DATA_CHANGES_PERIOD=# in seconds
->>>>>>> 11fbc8ff
 ```
 
 ### 5. Build your docker containers
