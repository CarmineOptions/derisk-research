from datetime import datetime
from uuid import uuid4

from sqlalchemy import UUID, Column, DateTime, Float, String
from sqlalchemy_utils import IPAddressType
<<<<<<< HEAD
=======
from sqlalchemy_utils.types.choice import ChoiceType

from utils.values import ProtocolIDs
>>>>>>> 72e47f51

from .database import Base


class NotificationData(Base):
    __tablename__ = "notification"

<<<<<<< HEAD
    id = Column(UUID, default=uuid4(), primary_key=True)
=======
    id = Column(UUID, default=uuid4, primary_key=True)
>>>>>>> 72e47f51
    created_at = Column(DateTime, default=datetime.now())
    email = Column(String, index=True, unique=True, nullable=False)
    wallet_id = Column(String, nullable=False)
    telegram_id = Column(String, unique=True, nullable=False)
    ip_address = Column(IPAddressType, nullable=False)
<<<<<<< HEAD
    health_ration_level = Column(Float, nullable=False)
=======
    health_ratio_level = Column(Float, nullable=False)
    protocol_id = Column(ChoiceType(ProtocolIDs, impl=String()), nullable=False)
>>>>>>> 72e47f51
<|MERGE_RESOLUTION|>--- conflicted
+++ resolved
@@ -3,12 +3,9 @@
 
 from sqlalchemy import UUID, Column, DateTime, Float, String
 from sqlalchemy_utils import IPAddressType
-<<<<<<< HEAD
-=======
 from sqlalchemy_utils.types.choice import ChoiceType
 
 from utils.values import ProtocolIDs
->>>>>>> 72e47f51
 
 from .database import Base
 
@@ -16,19 +13,11 @@
 class NotificationData(Base):
     __tablename__ = "notification"
 
-<<<<<<< HEAD
-    id = Column(UUID, default=uuid4(), primary_key=True)
-=======
     id = Column(UUID, default=uuid4, primary_key=True)
->>>>>>> 72e47f51
     created_at = Column(DateTime, default=datetime.now())
     email = Column(String, index=True, unique=True, nullable=False)
     wallet_id = Column(String, nullable=False)
     telegram_id = Column(String, unique=True, nullable=False)
     ip_address = Column(IPAddressType, nullable=False)
-<<<<<<< HEAD
-    health_ration_level = Column(Float, nullable=False)
-=======
     health_ratio_level = Column(Float, nullable=False)
-    protocol_id = Column(ChoiceType(ProtocolIDs, impl=String()), nullable=False)
->>>>>>> 72e47f51
+    protocol_id = Column(ChoiceType(ProtocolIDs, impl=String()), nullable=False)