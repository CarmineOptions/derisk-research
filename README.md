--- conflicted
+++ resolved
@@ -6,18 +6,8 @@
 
 See [our contributor guidelines](https://github.com/CarmineOptions/derisk-research/blob/master/CONTRIBUTING.md).
 
-<<<<<<< HEAD
-## Install dependencies
-
-Python dependencies are managed with `poetry`, install them with this command:
-=======
-## Set env variables
-
-Set `CREDENTIALS_PATH` and `PG_CONNECTION_STRING` to empty strings (or fill out in case you have access to the db). 
-
 ## Install project
 For setting up the project, run the following command:
->>>>>>> 03323571
 
 ```
 make setup
