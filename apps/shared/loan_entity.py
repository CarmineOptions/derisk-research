--- conflicted
+++ resolved
@@ -45,13 +45,9 @@
         total_sum = Decimal("0")
         for token, token_amount in self.collateral.values.items():
             if (
-<<<<<<< HEAD
-                underlying_address := collateral_token_parameters[token].underlying_address
-=======
                 underlying_address := collateral_token_parameters[
                     token
                 ].underlying_address
->>>>>>> d3f09e9a
             ) in prices:
                 total_sum += Decimal(
                     float(token_amount)
