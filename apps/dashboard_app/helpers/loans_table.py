--- conflicted
+++ resolved
@@ -1,9 +1,6 @@
-<<<<<<< HEAD
 """
 This module organizes and handles the loan data in a tabular manner.
 """
-=======
->>>>>>> 7f085f7a
 
 import pandas as pd
 from data_handler.handlers.loan_states.nostra_alpha.events import NostraAlphaState
@@ -14,7 +11,6 @@
 
 
 def get_protocol(state: State) -> str:
-<<<<<<< HEAD
     """
     Takes a parameter of State which gets the loan entities and 
     returns the string.
@@ -29,9 +25,9 @@
     if isinstance(state, NostraMainnetState):
         return "Nostra Mainnet"
     raise ValueError
-=======
+
     return state.get_protocol_name
->>>>>>> 7f085f7a
+
 
 
 def get_loans_table_data(
