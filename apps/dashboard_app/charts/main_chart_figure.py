--- conflicted
+++ resolved
@@ -408,7 +408,6 @@
         else:  
             st.error("No data found for this wallet ID.") 
 
-<<<<<<< HEAD
 def get_total_collateral_amount(df: pd.DataFrame) -> pd.DataFrame:
     """
     Calculate the total collateral amount for each token address.
@@ -435,7 +434,7 @@
     result.columns = ['address', 'total_amount']
     
     return result
-=======
+
 def get_total_debt_amount(debt_df: pd.DataFrame) -> pd.DataFrame:
     """
     Computes the total debt amount per token from the provided DataFrame.
@@ -497,5 +496,4 @@
 
             totals[token] += amount
 
-    return dict(totals)
->>>>>>> 65fb87c2
+    return dict(totals)