"""
This module defines the Dashboard class for rendering a DeRisk dashboard using Streamlit.
"""

import numpy as np
import pandas as pd
import plotly
import streamlit as st
from data_handler.handlers.loan_states.abstractions import State
from shared.helpers import (
    add_leading_zeros,
    extract_token_addresses,
    fetch_token_symbols_from_set_of_loan_addresses,
    update_loan_data_with_symbols,
)

from helpers.settings import (
    COLLATERAL_TOKENS,
    DEBT_TOKENS,
    STABLECOIN_BUNDLE_NAME,
    TOKEN_SETTINGS,
)

from .constants import ChartsHeaders, CommonValues
from .main_chart_figure import (
    get_bar_chart_figures,
    get_main_chart_figure,
    get_specific_loan_usd_amounts,
    get_user_history
)
from .utils import (
    get_protocol_data_mappings,
    infer_protocol_name,
    process_liquidity,
    transform_loans_data,
    transform_main_chart_data,
)
 


class Dashboard:
    """
    A class representing a dashboard for managing protocol names.
    """

    FIGURE_COLORS_DATA_MAPPING = {
        "collateral": plotly.express.colors.sequential.Oranges_r,
        "debt": plotly.express.colors.sequential.Greens_r,
        "supply": plotly.express.colors.sequential.Blues_r,
    }
    PROTOCOL_NAMES = [
        "zkLend",
        # "Nostra Alpha",
        # "Nostra Mainnet",
    ]

    def __init__(
            self,
            state: State | None = None,
            general_stats: dict | None = None,
            supply_stats: dict | None = None,
            collateral_stats: dict | None = None,
            debt_stats: dict | None = None,
            utilization_stats: dict | None = None,
    ):
        """
        Initialize the dashboard.
        """
        # Set the page configuration
        st.set_page_config(
            layout="wide",
            page_title="DeRisk by Carmine Finance",
            page_icon="https://carmine.finance/assets/logo.svg",
        )
        # Setting up page title
        st.title("DeRisk")
        # Initializing variables
        self.collateral_token = None
        self.protocols = []
        self.debt_token = None
        self.current_pair = None
        self.stable_coin_pair = None
        self.collateral_token_price = 0
        self.state = state
        self.general_stats = pd.DataFrame(general_stats)
        self.supply_stats = pd.DataFrame(supply_stats)
        self.collateral_stats = pd.DataFrame(collateral_stats)
        self.debt_stats = pd.DataFrame(debt_stats)
        self.utilization_stats = pd.DataFrame(utilization_stats)

    def load_sidebar(self):
        """
        Creates an interactive sidebar for selecting multiple protocols, debt and collateral token.
        """
        col1, _ = st.columns([1, 3])
        with col1:
            self.protocols = st.multiselect(
                label="Select protocols",
                options=self.PROTOCOL_NAMES,
                default=self.PROTOCOL_NAMES,
            )
            self.collateral_token = st.selectbox(
                label="Select collateral token:",
                options=COLLATERAL_TOKENS,
                index=0,
            )

            self.debt_token = st.selectbox(
                label="Select debt token:",
                options=DEBT_TOKENS,
                index=0,
            )

            # Updating pair details
            self.stable_coin_pair = f"{self.collateral_token}-{STABLECOIN_BUNDLE_NAME}"
            self.current_pair = f"{self.collateral_token}-{self.debt_token}"

            if self.debt_token == self.collateral_token:
                st.warning(
                    "⚠️ You are selecting the same token for both collateral and debt."
                )

    def load_main_chart(self):
        """
        Generates a chart that visualizes liquidable debt against available supply.
        """
        (
            protocol_main_chart_data_mapping,
            protocol_loans_data_mapping,
        ) = self._get_protocol_data_mappings()
        loans_data = (  # TODO: remove unused `loans_data` variable or use it
            transform_loans_data(protocol_loans_data_mapping, self.PROTOCOL_NAMES)
        )
        main_chart_data = transform_main_chart_data(
            protocol_main_chart_data_mapping, self.current_pair, self.PROTOCOL_NAMES
        )

        # Plot the liquidable debt against the available supply.
        collateral_token, debt_token = self.current_pair.split("-")
        collateral_token_price = 0

        if self.current_pair == self.stable_coin_pair:
            for stable_coin in DEBT_TOKENS[:-1]:
                debt_token = stable_coin
                main_chart_data, collateral_token_price = process_liquidity(
                    main_chart_data, collateral_token, debt_token
                )
        else:
            main_chart_data, collateral_token_price = process_liquidity(
                main_chart_data, collateral_token, debt_token
            )

        figure = get_main_chart_figure(
            data=main_chart_data,
            collateral_token=collateral_token,
            debt_token=(
                STABLECOIN_BUNDLE_NAME
                if self.current_pair == self.stable_coin_pair
                else debt_token
            ),
            collateral_token_price=collateral_token_price,
        )
        st.plotly_chart(figure_or_data=figure, use_container_width=True)

    def load_loans_with_low_health_factor_chart(self):
        """
        Gererate a chart that shows loans with low health factor.
        """
        (
            protocol_main_chart_data_mapping,
            protocol_loans_data_mapping,
        ) = self._get_protocol_data_mappings()
        loans_data = transform_loans_data(
            protocol_loans_data_mapping, self.PROTOCOL_NAMES
        )

        token_addresses = extract_token_addresses(loans_data)
        if token_addresses:
            token_symbols = fetch_token_symbols_from_set_of_loan_addresses(
                token_addresses
            )
            loans_data = update_loan_data_with_symbols(loans_data, token_symbols)

        st.header(ChartsHeaders.low_health_factor_loans)

        col1, _ = st.columns([1, 3])
        with col1:
            # TODO: remove this line when debugging is done
            debt_usd_lower_bound, debt_usd_upper_bound = st.slider(
                label="Select range of USD borrowings",
                min_value=0,
                max_value=int(loans_data[CommonValues.debt_usd.value].max()),
                value=(
                    0,
                    int(loans_data[CommonValues.debt_usd.value].max()) or 1,
                ),  # FIXME remove 1
            )

        st.dataframe(
            loans_data[
                (
                        loans_data[CommonValues.health_factor.value] > 0
                )  # TODO: debug the negative HFs
                & loans_data[CommonValues.debt_usd.value].between(
                    debt_usd_lower_bound, debt_usd_upper_bound
                )
                ]
            .sort_values(CommonValues.health_factor.value)
            .iloc[:20],
            use_container_width=True,
            )

    def load_top_loans_chart(self):
        """
        Gererate a chart that shows top loans.
        """
        (
            protocol_main_chart_data_mapping,
            protocol_loans_data_mapping,
        ) = self._get_protocol_data_mappings()
        loans_data = transform_loans_data(
            protocol_loans_data_mapping, self.PROTOCOL_NAMES
        )

        st.header(ChartsHeaders.top_loans)
        col1, col2 = st.columns(2)
        loans_data[CommonValues.standardized_health_factor.value] = pd.to_numeric(
            loans_data[CommonValues.standardized_health_factor.value], errors="coerce"
        )
        with col1:
            st.subheader("Sorted by collateral")
            st.dataframe(
                loans_data[
                    (
                            loans_data[CommonValues.health_factor.value] > 1
                    )  # TODO: debug the negative HFs
                    & (
                            loans_data[CommonValues.standardized_health_factor.value]
                            != float("inf")
                    )
                    ]
                .sort_values(CommonValues.collateral_usd.value, ascending=False)
                .iloc[:20],
                use_container_width=True,
                )
        with col2:
            st.subheader("Sorted by debt")
            st.dataframe(
                loans_data[
                    (loans_data[CommonValues.health_factor.value] > 1)
                    & (
                            loans_data[CommonValues.standardized_health_factor.value]
                            != float("inf")
                    )  # TODO: debug the negative HFs
                    ]
                .sort_values(CommonValues.debt_usd.value, ascending=False)
                .iloc[:20],
                use_container_width=True,
                )

    def load_detail_loan_chart(self):
        """
        Gererate a chart that shows detail loans.
        """
        (
            protocol_main_chart_data_mapping,
            protocol_loans_data_mapping,
        ) = self._get_protocol_data_mappings()
        loans_data = transform_loans_data(
            protocol_loans_data_mapping, self.PROTOCOL_NAMES
        )
        loans_data_main = loans_data.copy()

        token_symbols = None
        if not loans_data.empty:
            token_addresses = extract_token_addresses(loans_data)
            if token_addresses:
                token_symbols = fetch_token_symbols_from_set_of_loan_addresses(
                    token_addresses
                )
                loans_data = update_loan_data_with_symbols(loans_data, token_symbols)

        st.header(ChartsHeaders.detail_loans)
        col1, col2, col3 = st.columns(3)
        with col1:
            user = st.text_input(CommonValues.user.value)
            protocol = st.text_input(CommonValues.protocol.value)

            users_and_protocols_with_debt = list(
                loans_data.loc[
                    loans_data[CommonValues.debt_usd.value] > 0,
                    [CommonValues.user.value, CommonValues.protocol.value],
                ].itertuples(index=False, name=None)
            )
            random_user, random_protocol = users_and_protocols_with_debt[
                np.random.randint(len(users_and_protocols_with_debt))
            ]

            if not user:
                st.write(f"Selected random user = {random_user}.")
                user = random_user
            if not protocol:
                st.write(f"Selected random protocol = {random_protocol}.")
                protocol = random_protocol

            # Normalize the user address by adding leading zeroes if necessary
            user = add_leading_zeros(user)

            # Infer the correct protocol name using fuzzy matching
            valid_protocols = loans_data[CommonValues.protocol.value].unique()
            protocol = infer_protocol_name(protocol, valid_protocols)

        loan = loans_data_main.loc[
            (loans_data[CommonValues.user.value] == user)
            & (loans_data[CommonValues.protocol.value] == protocol),
        ]

        if loan.empty:
            st.warning(f"No loan found for user = {user} and protocol = {protocol}.")
        else:
            (
                collateral_usd_amounts,
                debt_usd_amounts,
            ) = get_specific_loan_usd_amounts(loan=loan)

            with col2:
                figure = plotly.express.pie(
                    collateral_usd_amounts,
                    values=CommonValues.amount_usd.value,
                    names=CommonValues.token.value,
                    title=CommonValues.collateral_usd.value,
                    color_discrete_sequence=plotly.express.colors.sequential.Oranges_r,
                )
                st.plotly_chart(figure, True)

            with col3:
                figure = plotly.express.pie(
                    debt_usd_amounts,
                    values=CommonValues.amount_usd.value,
                    names=CommonValues.token.value,
                    title=CommonValues.debt_usd.value,
                    color_discrete_sequence=plotly.express.colors.sequential.Greens_r,
                )
                st.plotly_chart(figure, True)
            if token_symbols:
                st.dataframe(update_loan_data_with_symbols(loan, token_symbols))
            else:
                st.warning("No tokens found for curend user.")

    def load_comparison_lending_protocols_chart(self):
        """
        Gererate a chart that shows comparison lending protocols.
        """
        st.header(ChartsHeaders.comparison_lending_protocols)
        # Display dataframes
        st.dataframe(self.general_stats)
        st.dataframe(self.utilization_stats)
        # USD deposit, collateral and debt per token (bar chart).
        (
            supply_figure,
            collateral_figure,
            debt_figure,
        ) = get_bar_chart_figures(
            supply_stats=self.supply_stats.copy(),
            collateral_stats=self.collateral_stats.copy(),
            debt_stats=self.debt_stats.copy(),
        )
        st.plotly_chart(figure_or_data=supply_figure, use_container_width=True)
        st.plotly_chart(figure_or_data=collateral_figure, use_container_width=True)
        st.plotly_chart(figure_or_data=debt_figure, use_container_width=True)

        columns = st.columns(4)
        tokens = list(TOKEN_SETTINGS.keys())
        for column, token_1, token_2 in zip(columns, tokens[:4], tokens[4:]):
            with column:
                for token in [token_1, token_2]:
                    token = "wBTC" if token == "WBTC" else token
                    figure = self._plot_chart(token, "collateral")
                    st.plotly_chart(figure, True)

                for token in [token_1, token_2]:
                    figure = self._plot_chart(token, "debt")
                    st.plotly_chart(figure, True)

                for token in [token_1, token_2]:
                    if "dai" in token.lower():
                        continue
                    figure = self._plot_chart(token, "supply")
                    st.plotly_chart(figure, True)

    def get_user_history(self, wallet_id):  
        """  
        Fetch and return the transaction history for a specific user.  
        """  
        user_data = get_user_history(wallet_id)  
        if user_data is None or user_data.empty:  
            st.error("No data found for this user.")  
            return None  

        user_data.columns = [CommonValues.protocol.value, CommonValues.total_usd.value]  
        user_data = user_data.sort_values(CommonValues.total_usd.value, ascending=False)  
        user_data.reset_index(drop=True, inplace=True)  
        
        st.dataframe(user_data)  
        return user_data  

        # TODO: add last update functionality
        
    def load_leaderboard(self):
        """
        Display a leaderboard of the top 5 biggest collateral and debt per token.
        """
        st.header("Leaderboard: Top 5 Collateral & Debt per Token")
        
        if self.collateral_stats.empty or self.debt_stats.empty:
            st.warning("No data available for leaderboard.")
            return
        
        top_collateral = (
            self.collateral_stats.groupby("token")["amount_usd"]
            .sum()
            .nlargest(5)
            .reset_index()
        )
        top_collateral["type"] = "Collateral"
        
        top_debt = (
            self.debt_stats.groupby("token")["amount_usd"]
            .sum()
            .nlargest(5)
            .reset_index()
        )
        top_debt["type"] = "Debt"
        
        leaderboard_df = pd.concat([top_collateral, top_debt])
        
        def highlight_values(row):
            color = "green" if row["type"] == "Collateral" else "red"
            return [f'background-color: {color}; color: white' for _ in row]
        
        st.dataframe(
            leaderboard_df.style.apply(highlight_values, axis=1),
            hide_index=True,
            use_container_width=True,
        )

    def _plot_chart(self, token: str, stats_type: str) -> plotly.express.data:
        """
        Returns a ploted figure.
        :return plotly.express.Data: Figure.
        """
        return plotly.express.pie(
            getattr(self, f"{stats_type}_stats").reset_index(),
            values=f"{token} {stats_type}"
            if stats_type == "collateral"
            else f"{token} {stats_type}".lower(),
            names=CommonValues.protocol.value
            if stats_type == "collateral"
            else CommonValues.protocol.value.lower(),
            title=f"{token} {stats_type}",
            color_discrete_sequence=self.FIGURE_COLORS_DATA_MAPPING[stats_type],
        )

    def _get_protocol_data_mappings(self) -> tuple:
        """
        Return a tuple of protocol_main_chart_data_mapping and protocol_loans_data_mapping.
        :return: tuple
        """
        return get_protocol_data_mappings(
            current_pair=self.current_pair,
            stable_coin_pair=self.stable_coin_pair,
            protocols=self.PROTOCOL_NAMES,
            state=self.state,
        )

    def run(self):
        """
        This function executes/runs all chart loading methods.
        """
        # Load sidebar with protocol settings
        self.load_sidebar()
        self.load_main_chart()
        self.load_loans_with_low_health_factor_chart()
        self.load_top_loans_chart()
        self.load_detail_loan_chart()
        self.load_comparison_lending_protocols_chart()
<<<<<<< HEAD
        self.get_user_history()
        
        
=======
        self.load_leaderboard()
>>>>>>> fd8272e7
<|MERGE_RESOLUTION|>--- conflicted
+++ resolved
@@ -484,10 +484,5 @@
         self.load_top_loans_chart()
         self.load_detail_loan_chart()
         self.load_comparison_lending_protocols_chart()
-<<<<<<< HEAD
         self.get_user_history()
-        
-        
-=======
-        self.load_leaderboard()
->>>>>>> fd8272e7
+        self.load_leaderboard()