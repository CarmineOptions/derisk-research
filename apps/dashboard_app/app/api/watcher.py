--- conflicted
+++ resolved
@@ -1,160 +1,144 @@
-import asyncio
-
-from fastapi import APIRouter, Depends, Request, status
-from fastapi.responses import JSONResponse
-from loguru import logger
-from sqlalchemy.orm import Session
-
-<<<<<<< HEAD
-from shared.db import db_connector
-from app.utils.watcher_mixin import WatcherMixin
-from app.models.watcher import NotificationData
-from app.schemas import NotificationForm
-
-# from telegram import get_subscription_link    #FIXME
-from app.utils.fucntools import get_client_ip
-from app.utils.values import (
-    CreateSubscriptionValues,
-    ProtocolIDs,
-    NotificationValidationValues,
-)
-=======
-from app.crud.base import db_connector
-from app.db.session import get_db
-from app.models.watcher import NotificationData
-from app.schemas import NotificationForm
-from app.telegram_app.telegram import TelegramNotifications
-
-# from telegram import get_subscription_link    #FIXME
-from app.utils.fucntools import (
-    calculate_difference,
-    get_all_activated_subscribers_from_db,
-    get_client_ip,
-    get_health_ratio_level_from_endpoint,
-)
-from app.utils.values import (
-    HEALTH_RATIO_LEVEL_ALERT_VALUE,
-    CreateSubscriptionValues,
-    NotificationValidationValues,
-    ProtocolIDs,
-)
-from app.utils.watcher_mixin import WatcherMixin
->>>>>>> 8e0ff034
-
-router = APIRouter()
-notificator = TelegramNotifications(db_connector=db_connector)
-
-
-@router.post(
-    path="/liquidation-watcher",
-    description=CreateSubscriptionValues.create_subscription_description_message,
-)
-async def subscribe_to_notification(
-    request: Request,
-    data: NotificationForm,
-    db: Session = Depends(db_connector.get_db),
-):
-    """
-    Creates a new subscription for notifications
-    :param request: Request
-    :param data: NotificationForm
-    :param db: Session
-    :return: dict
-    """
-    # assign client IP for record
-    data.ip_address = get_client_ip(request)
-
-    if not all(
-        [
-            value
-            for key, value in data.model_dump().items()
-            if key in NotificationValidationValues.validation_fields
-        ]
-    ):
-        logger.error(
-            f"User with {get_client_ip(request)} IP submits with a lack of all required fields"
-        )
-        return JSONResponse(
-            status_code=status.HTTP_400_BAD_REQUEST,
-            content={
-                "status_code": status.HTTP_400_BAD_REQUEST,
-                "messages": [
-                    CreateSubscriptionValues.create_subscription_exception_message
-                ],
-                "message_type": "error",
-                "protocol_ids": [item.value for item in ProtocolIDs],
-            },
-        )
-
-    subscription = NotificationData(**data.model_dump())
-    validation_errors = WatcherMixin.validate_fields(
-        db=db, obj=subscription, model=NotificationData
-    )
-
-    if validation_errors:
-        logger.error(f"User with {get_client_ip(request)} IP submits with invalid data")
-        return JSONResponse(
-            status_code=status.HTTP_400_BAD_REQUEST,
-            content={
-                "status_code": status.HTTP_400_BAD_REQUEST,
-                "messages": list(validation_errors.values()),
-                "message_type": "error",
-                "protocol_ids": [item.value for item in ProtocolIDs],
-            },
-        )
-
-    await db_connector.write_to_db(obj=subscription)
-
-    # activation_link = await get_subscription_link(ident=subscription_id)  #FIXME
-    logger.info(f"Activation link for user with {get_client_ip(request)} IP is sent")
-
-    logger.info(f"User with {get_client_ip(request)} IP submitted successfully")
-    return JSONResponse(
-        status_code=status.HTTP_201_CREATED,
-        content={
-            "status_code": status.HTTP_201_CREATED,
-            "messages": [CreateSubscriptionValues.create_subscription_success_message],
-            "message_type": "success",
-            # "activation_link": activation_link, # FIXME unccomend once telegram is ready
-            "protocol_ids": [item.value for item in ProtocolIDs],
-        },
-    )
-
-
-@router.get(path="/protocol-ids", description="Returns a list of valid protocol IDs")
-async def get_protocol_ids() -> JSONResponse:
-    """
-    Returns all protocol IDs defined in the backend.
-    """
-    return JSONResponse(
-        status_code=status.HTTP_200_OK,
-        content={"protocol_ids": [item.value for item in ProtocolIDs]},
-    )
-
-
-@router.post(
-    path="/send-notifications", description="Send notifications to all subscribers"
-)
-async def send_notifications() -> None:
-    """
-    Sends notifications to all activated subscribers when their health ratio level
-    changes significantly.
-
-    Returns:
-        None
-    """
-
-    subscribers = await get_all_activated_subscribers_from_db()
-
-    for subscriber in subscribers:
-        health_ratio_level = get_health_ratio_level_from_endpoint(
-            protocol_id=subscriber.protocol_id.value, user_id=subscriber.wallet_id
-        )
-
-        if (
-            calculate_difference(health_ratio_level, subscriber.health_ratio_level)
-            >= HEALTH_RATIO_LEVEL_ALERT_VALUE
-        ):
-            asyncio.run(notificator.send_notification(notification_id=subscriber.id))
-
-    asyncio.run(notificator(is_infinity=True))
+import asyncio
+
+from fastapi import APIRouter, Depends, Request, status
+from fastapi.responses import JSONResponse
+from loguru import logger
+from sqlalchemy.orm import Session
+
+from app.crud.base import db_connector
+from app.models.watcher import NotificationData
+from app.schemas import NotificationForm
+from app.telegram_app.telegram import TelegramNotifications
+
+# from telegram import get_subscription_link    #FIXME
+from app.utils.fucntools import (
+    calculate_difference,
+    get_all_activated_subscribers_from_db,
+    get_client_ip,
+    get_health_ratio_level_from_endpoint,
+)
+from app.utils.values import (
+    HEALTH_RATIO_LEVEL_ALERT_VALUE,
+    CreateSubscriptionValues,
+    NotificationValidationValues,
+    ProtocolIDs,
+)
+from app.utils.watcher_mixin import WatcherMixin
+
+router = APIRouter()
+notificator = TelegramNotifications(db_connector=db_connector)
+
+
+@router.post(
+    path="/liquidation-watcher",
+    description=CreateSubscriptionValues.create_subscription_description_message,
+)
+async def subscribe_to_notification(
+    request: Request,
+    data: NotificationForm,
+    db: Session = Depends(db_connector.get_db),
+):
+    """
+    Creates a new subscription for notifications
+    :param request: Request
+    :param data: NotificationForm
+    :param db: Session
+    :return: dict
+    """
+    # assign client IP for record
+    data.ip_address = get_client_ip(request)
+
+    if not all(
+        [
+            value
+            for key, value in data.model_dump().items()
+            if key in NotificationValidationValues.validation_fields
+        ]
+    ):
+        logger.error(
+            f"User with {get_client_ip(request)} IP submits with a lack of all required fields"
+        )
+        return JSONResponse(
+            status_code=status.HTTP_400_BAD_REQUEST,
+            content={
+                "status_code": status.HTTP_400_BAD_REQUEST,
+                "messages": [
+                    CreateSubscriptionValues.create_subscription_exception_message
+                ],
+                "message_type": "error",
+                "protocol_ids": [item.value for item in ProtocolIDs],
+            },
+        )
+
+    subscription = NotificationData(**data.model_dump())
+    validation_errors = WatcherMixin.validate_fields(
+        db=db, obj=subscription, model=NotificationData
+    )
+
+    if validation_errors:
+        logger.error(f"User with {get_client_ip(request)} IP submits with invalid data")
+        return JSONResponse(
+            status_code=status.HTTP_400_BAD_REQUEST,
+            content={
+                "status_code": status.HTTP_400_BAD_REQUEST,
+                "messages": list(validation_errors.values()),
+                "message_type": "error",
+                "protocol_ids": [item.value for item in ProtocolIDs],
+            },
+        )
+
+    await db_connector.write_to_db(obj=subscription)
+
+    # activation_link = await get_subscription_link(ident=subscription_id)  #FIXME
+    logger.info(f"Activation link for user with {get_client_ip(request)} IP is sent")
+
+    logger.info(f"User with {get_client_ip(request)} IP submitted successfully")
+    return JSONResponse(
+        status_code=status.HTTP_201_CREATED,
+        content={
+            "status_code": status.HTTP_201_CREATED,
+            "messages": [CreateSubscriptionValues.create_subscription_success_message],
+            "message_type": "success",
+            # "activation_link": activation_link, # FIXME unccomend once telegram is ready
+            "protocol_ids": [item.value for item in ProtocolIDs],
+        },
+    )
+
+
+@router.get(path="/protocol-ids", description="Returns a list of valid protocol IDs")
+async def get_protocol_ids() -> JSONResponse:
+    """
+    Returns all protocol IDs defined in the backend.
+    """
+    return JSONResponse(
+        status_code=status.HTTP_200_OK,
+        content={"protocol_ids": [item.value for item in ProtocolIDs]},
+    )
+
+
+@router.post(
+    path="/send-notifications", description="Send notifications to all subscribers"
+)
+async def send_notifications() -> None:
+    """
+    Sends notifications to all activated subscribers when their health ratio level
+    changes significantly.
+
+    Returns:
+        None
+    """
+
+    subscribers = await get_all_activated_subscribers_from_db()
+
+    for subscriber in subscribers:
+        health_ratio_level = get_health_ratio_level_from_endpoint(
+            protocol_id=subscriber.protocol_id.value, user_id=subscriber.wallet_id
+        )
+
+        if (
+            calculate_difference(health_ratio_level, subscriber.health_ratio_level)
+            >= HEALTH_RATIO_LEVEL_ALERT_VALUE
+        ):
+            asyncio.run(notificator.send_notification(notification_id=subscriber.id))
+
+    asyncio.run(notificator(is_infinity=True))