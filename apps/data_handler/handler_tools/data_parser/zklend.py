--- conflicted
+++ resolved
@@ -33,11 +33,7 @@
         Returns:
             AccumulatorsSyncEventData: A model with the parsed event data.
         """
-<<<<<<< HEAD
-        parsed_event = AccumulatorsSyncEventData(
-=======
         return AccumulatorsSyncEventData(
->>>>>>> 2f3fd78f
             token=event_data[0],
             lending_accumulator=event_data[1],
             debt_accumulator=event_data[2],
