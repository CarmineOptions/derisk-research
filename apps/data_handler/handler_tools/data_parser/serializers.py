--- conflicted
+++ resolved
@@ -2,7 +2,6 @@
 from decimal import Decimal
 from pydantic import BaseModel, ValidationInfo, field_validator
 from shared.helpers import add_leading_zeros
-from typing import List, Any
 
 
 class LiquidationEventData(BaseModel):
@@ -444,9 +443,6 @@
         except ValueError:
             raise ValueError(
                 f"{info.field_name} field is not a valid hexadecimal number"
-<<<<<<< HEAD
-            )
-=======
             )
 
 class InterestRateModelEventData(BaseModel):
@@ -517,5 +513,4 @@
         except ValueError:
             raise ValueError(
                 f"{info.field_name} field is not a valid hexadecimal number"
-            )
->>>>>>> 516be747
+            )