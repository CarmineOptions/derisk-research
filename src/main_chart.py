--- conflicted
+++ resolved
@@ -113,7 +113,6 @@
 
     # Add bars for each protocol and the total liquidable debt
     for col in color_map_protocol.keys():
-<<<<<<< HEAD
         try:
             figure.add_trace(plotly.graph_objs.Bar(
                 x=data["collateral_token_price"],
@@ -133,35 +132,6 @@
         except KeyError: # If `KeyError` is raised from accessing data[col]
             continue     # Skip this trace
     
-=======
-        figure.add_trace(
-            plotly.graph_objs.Bar(
-                x=data["collateral_token_price"],
-                y=data[col],
-                name=col.replace(
-                    "liquidable_debt_at_interval", f"Liquidable {debt_token} debt"
-                ).replace("_", " "),
-                marker_color=color_map_protocol[col],
-                opacity=0.7,
-                customdata=data[
-                    [
-                        "liquidable_debt",
-                        "liquidable_debt_zkLend",
-                        "liquidable_debt_at_interval_Nostra Alpha",
-                        "liquidable_debt_at_interval_Nostra Mainnet",
-                    ]
-                ].values,
-                hovertemplate=(
-                    "<b>Price:</b> %{x}<br>"
-                    "<b>Total Volume:</b> %{customdata[0]:,.2f}<br>"
-                    "<b>ZkLend Volume:</b> %{customdata[1]:,.2f}<br>"
-                    "<b>Nostra Alpha Volume:</b> %{customdata[2]:,.2f}<br>"
-                    "<b>Nostra Mainnet Volume:</b> %{customdata[3]:,.2f}<br>"
-                ),
-            )
-        )
-
->>>>>>> e04a080f
     # Add a separate trace for debt_token_supply with overlay mode
     figure.add_trace(
         plotly.graph_objs.Bar(
