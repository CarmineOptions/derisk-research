--- conflicted
+++ resolved
@@ -71,15 +71,9 @@
     # Generate values using the calculated readable step
     return list(
         float_range(
-<<<<<<< HEAD
-            start=STEPS[collateral_token_underlying_address],
-            stop=collateral_token_price * 1.2,
-            step=STEPS[collateral_token_underlying_address],
-=======
             start = readable_step,
             stop = stop_price,
             step = readable_step
->>>>>>> 600c5230
         )
     )
 
