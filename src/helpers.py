--- conflicted
+++ resolved
@@ -3,11 +3,7 @@
 import math
 import os
 import time
-<<<<<<< HEAD
-from typing import Dict, Iterator, Set
-=======
 from typing import Iterator, Dict, Set
->>>>>>> 573fce59
 
 import google.cloud.storage
 import pandas
@@ -24,13 +20,9 @@
 # TODO: rename
 GS_BUCKET_NAME = "derisk-persistent-state/v3"
 # Define a constant for the null character that might be present in token symbols
-<<<<<<< HEAD
-NULL_CHAR = "\x00"
-=======
 NULL_CHAR = '\x00'
 
 
->>>>>>> 573fce59
 
 
 def get_events(
@@ -288,25 +280,17 @@
 
     return customdata
 
-<<<<<<< HEAD
 
 def extract_token_addresses(loans_data: pandas.DataFrame) -> Set[str]:
     """
     Extracts a set of unique token addresses from the 'Collateral' and 'Debt' columns of a DataFrame.
 
-=======
-def extract_token_addresses(loans_data: pandas.DataFrame) -> Set[str]:
-    """
-    Extracts a set of unique token addresses from the 'Collateral' and 'Debt' columns of a DataFrame.
-    
->>>>>>> 573fce59
     :param loans_data: A DataFrame containing loan information, with 'Collateral' and 'Debt' columns.
                        Each entry in these columns is expected to be a dictionary where keys are token addresses.
     :return: A set of unique token addresses extracted from both 'Collateral' and 'Debt' dictionaries.
     """
     collateral_addresses = set()
     debt_addresses = set()
-<<<<<<< HEAD
 
     for _, row in loans_data.iterrows():
         if isinstance(row["Collateral"], dict):
@@ -323,27 +307,11 @@
     """
     Updates the 'Collateral' and 'Debt' columns in the DataFrame to include token symbols next to each token address.
 
-=======
-    
-    for _, row in loans_data.iterrows():
-        if isinstance(row['Collateral'], dict):
-            collateral_addresses.update(row['Collateral'].keys())
-        if isinstance(row['Debt'], dict):
-            debt_addresses.update(row['Debt'].keys())
-    
-    return collateral_addresses.union(debt_addresses)
-
-def update_loan_data_with_symbols(loans_data: pandas.DataFrame, token_symbols: Dict[str, str]) -> pandas.DataFrame:
-    """
-    Updates the 'Collateral' and 'Debt' columns in the DataFrame to include token symbols next to each token address.
-    
->>>>>>> 573fce59
     :param loans_data: A DataFrame containing loan information, with 'Collateral' and 'Debt' columns.
                        Each entry in these columns is expected to be a dictionary where keys are token addresses.
     :param token_symbols: A dictionary mapping token addresses to their respective symbols.
     :return: The updated DataFrame with token symbols included in the 'Collateral' and 'Debt' columns.
     """
-<<<<<<< HEAD
 
     def update_column(col):
         if isinstance(col, dict) and col:  # Check if it's a non-empty dictionary
@@ -376,28 +344,6 @@
     return asyncio.run(async_fetch())
 
 
-=======
-    def update_column(col):
-        if isinstance(col, dict) and col:  # Check if it's a non-empty dictionary
-            return {f"{addr} ({token_symbols.get(addr, 'Unknown')})": val for addr, val in col.items()}
-        return col  # Return the original value if it's not a non-empty dictionary
-    
-    loans_data['Collateral'] = loans_data['Collateral'].apply(update_column)
-    loans_data['Debt'] = loans_data['Debt'].apply(update_column)
-    return loans_data
-
-def fetch_token_symbols_from_set_of_loan_addresses(token_addresses: Set[str]) -> Dict[str, str]:
-    """
-    Retrieves symbols for a set of token addresses asynchronously.
-    
-    :param token_addresses: A set of token addresses to retrieve symbols for.
-    :return: A dictionary mapping token addresses to their respective symbols.
-    """
-    async def async_fetch():
-        return {addr: await get_underlying_token_symbol(addr) for addr in token_addresses}
-    return asyncio.run(async_fetch())
-
->>>>>>> 573fce59
 async def get_underlying_token_symbol(token_address: str) -> str | None:
     """
     Retrieves the symbol of the underlying token for a given token address.
@@ -423,23 +369,102 @@
     except ClientError as e:
         # Log the network-related error and return 'network_error'
         print(f"Network error while calling contract: {e}")
-<<<<<<< HEAD
         return "network_error"
-=======
-        return 'network_error'
->>>>>>> 573fce59
     except (KeyError, AttributeError, ValueError) as e:
         # Log the specific error if needed
         print(f"Error fetching underlying asset: {e}")
         # If retrieving the underlying asset fails, try returning the symbol of the provided token address
         try:
-<<<<<<< HEAD
             underlying_token_symbol = await src.helpers.get_symbol(
                 token_address=token_address
             )
-=======
+            return underlying_token_symbol.strip(NULL_CHAR)
+        except (KeyError, AttributeError, ValueError) as e:
+            # Log the specific error if needed
+            print(f"Error fetching token symbol: {e}")
+            # If both attempts fail, return "Unknown"
+            return "Unknown"
+
+def extract_token_addresses(loans_data: pandas.DataFrame) -> Set[str]:
+    """
+    Extracts a set of unique token addresses from the 'Collateral' and 'Debt' columns of a DataFrame.
+    
+    :param loans_data: A DataFrame containing loan information, with 'Collateral' and 'Debt' columns.
+                       Each entry in these columns is expected to be a dictionary where keys are token addresses.
+    :return: A set of unique token addresses extracted from both 'Collateral' and 'Debt' dictionaries.
+    """
+    collateral_addresses = set()
+    debt_addresses = set()
+    
+    for _, row in loans_data.iterrows():
+        if isinstance(row['Collateral'], dict):
+            collateral_addresses.update(row['Collateral'].keys())
+        if isinstance(row['Debt'], dict):
+            debt_addresses.update(row['Debt'].keys())
+    
+    return collateral_addresses.union(debt_addresses)
+
+def update_loan_data_with_symbols(loans_data: pandas.DataFrame, token_symbols: Dict[str, str]) -> pandas.DataFrame:
+    """
+    Updates the 'Collateral' and 'Debt' columns in the DataFrame to include token symbols next to each token address.
+    
+    :param loans_data: A DataFrame containing loan information, with 'Collateral' and 'Debt' columns.
+                       Each entry in these columns is expected to be a dictionary where keys are token addresses.
+    :param token_symbols: A dictionary mapping token addresses to their respective symbols.
+    :return: The updated DataFrame with token symbols included in the 'Collateral' and 'Debt' columns.
+    """
+    def update_column(col):
+        if isinstance(col, dict) and col:  # Check if it's a non-empty dictionary
+            return {f"{addr} ({token_symbols.get(addr, 'Unknown')})": val for addr, val in col.items()}
+        return col  # Return the original value if it's not a non-empty dictionary
+    
+    loans_data['Collateral'] = loans_data['Collateral'].apply(update_column)
+    loans_data['Debt'] = loans_data['Debt'].apply(update_column)
+    return loans_data
+
+def fetch_token_symbols_from_set_of_loan_addresses(token_addresses: Set[str]) -> Dict[str, str]:
+    """
+    Retrieves symbols for a set of token addresses asynchronously.
+    
+    :param token_addresses: A set of token addresses to retrieve symbols for.
+    :return: A dictionary mapping token addresses to their respective symbols.
+    """
+    async def async_fetch():
+        return {addr: await get_underlying_token_symbol(addr) for addr in token_addresses}
+    return asyncio.run(async_fetch())
+
+async def get_underlying_token_symbol(token_address: str) -> str | None:
+    """
+    Retrieves the symbol of the underlying token for a given token address.
+    If an underlying asset exists, it fetches its symbol; otherwise, it returns the symbol of the token itself.
+
+    :param token_address: The address of the token to retrieve the symbol for.
+    :return: The symbol of the underlying token or the token itself if no underlying asset exists.
+    """
+    try:
+        # Attempt to retrieve the underlying asset's address and its symbol
+        underlying_token_address = await src.blockchain_call.func_call(
+            addr=token_address,
+            selector="underlyingAsset",
+            calldata=[],
+        )
+        underlying_token_address = src.helpers.add_leading_zeros(
+            hex(underlying_token_address[0])
+        )
+        underlying_token_symbol = await src.helpers.get_symbol(
+            token_address=underlying_token_address
+        )
+        return underlying_token_symbol.strip(NULL_CHAR)
+    except ClientError as e:
+        # Log the network-related error and return 'network_error'
+        print(f"Network error while calling contract: {e}")
+        return 'network_error'
+    except (KeyError, AttributeError, ValueError) as e:
+        # Log the specific error if needed
+        print(f"Error fetching underlying asset: {e}")
+        # If retrieving the underlying asset fails, try returning the symbol of the provided token address
+        try:
             underlying_token_symbol = await src.helpers.get_symbol(token_address=token_address)
->>>>>>> 573fce59
             return underlying_token_symbol.strip(NULL_CHAR)
         except (KeyError, AttributeError, ValueError) as e:
             # Log the specific error if needed
