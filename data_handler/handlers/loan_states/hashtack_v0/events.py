--- conflicted
+++ resolved
@@ -6,12 +6,12 @@
 
 import pandas
 
-<<<<<<< HEAD
+
 from data_handler.handlers.helpers import get_symbol
 from db.crud import InitializerDBConnector
-=======
+
 from data_handler.db.crud import InitializerDBConnector
->>>>>>> 5be78495
+
 from shared.constants import TOKEN_SETTINGS
 from shared.loan_entity import LoanEntity
 from shared.state import State
