--- conflicted
+++ resolved
@@ -43,15 +43,13 @@
     #     'task': 'run_loan_states_computation_for_nostra_mainnet',
     #     'schedule': crontab(minute=f'*/{CRONTAB_TIME}'),
     # },
-<<<<<<< HEAD
+    f'run_liquidable_debt_computation_for_zklend_every_{CRONTAB_TIME}_mins': {
+        'task': 'run_liquidable_debt_computation_for_zklend',
+        'schedule': crontab(minute=f'*/{CRONTAB_TIME}'),
+    },
     "uniswap-v2-order-book": {
         "task": "uniswap_v2_order_book",
         "schedule": ORDER_BOOK_TIME_INTERVAL,
-=======
-    f'run_liquidable_debt_computation_for_zklend_every_{CRONTAB_TIME}_mins': {
-        'task': 'run_liquidable_debt_computation_for_zklend',
-        'schedule': crontab(minute=f'*/{CRONTAB_TIME}'),
->>>>>>> abd6895c
     },
 }
 
@@ -61,13 +59,7 @@
     run_loan_states_computation_for_nostra_alpha,
     # run_loan_states_computation_for_nostra_mainnet,
     # run_loan_states_computation_for_zklend,
-<<<<<<< HEAD
-    uniswap_v2_order_book,
-=======
     run_liquidable_debt_computation_for_zklend
->>>>>>> abd6895c
 )
 
-app.autodiscover_tasks(["celery_app.tasks"])
-
-
+app.autodiscover_tasks(["celery_app.tasks"])