from uuid import uuid4

from sqlalchemy import UUID, BigInteger, Column, MetaData, String, DECIMAL
from sqlalchemy.orm import DeclarativeBase, Mapped
from sqlalchemy.types import JSON
from sqlalchemy_utils.types.choice import ChoiceType

from tools.constants import ProtocolIDs
from handlers.liquidable_debt.values import LendingProtocolNames


class Base(DeclarativeBase):
    """
    Base class for ORM models.

    :ivar id: The unique identifier of the entity.
    """

    id: Mapped[UUID] = Column(UUID, default=uuid4, primary_key=True)
    metadata = MetaData()


class BaseState(Base):
    """
    Base class for state models.
    """
    __abstract__ = True

    block = Column(BigInteger, index=True)
    timestamp = Column(BigInteger, index=True)
    protocol_id = Column(ChoiceType(ProtocolIDs, impl=String()), nullable=False)
    collateral = Column(JSON)
    debt = Column(JSON)


class LoanState(BaseState):
    """
    SQLAlchemy model for the loan_states table.
    """

    __tablename__ = "loan_state"
    user = Column(String, index=True)
    deposit = Column(JSON, nullable=True)


<<<<<<< HEAD
class InterestRate(BaseState):
    """
    SQLAlchemy model for the interest_rates table.
    """

    __tablename__ = "interest_rate"
=======
class LiquidableDebt(Base):
    """
    SQLAlchemy model for the liquidable debt table.
    """

    __tablename__ = "liquidable_debt"

    protocol = Column(ChoiceType(LendingProtocolNames, impl=String()), nullable=False)
    user = Column(String, index=True, nullable=False)
    liquidable_debt = Column(DECIMAL, nullable=False)
    health_factor = Column(DECIMAL, nullable=False)
    collateral = Column(JSON, nullable=False)
    risk_adjusted_collateral = Column(DECIMAL, nullable=False)
    debt = Column(JSON, nullable=False)
    debt_usd = Column(DECIMAL, nullable=False)


class OrderBookModel(Base):
    """
    Represents an order book entry in the database.
    """
    __tablename__ = "orderbook"

    token_a = Column(String, nullable=False, index=True)
    token_b = Column(String, nullable=False, index=True)
    timestamp = Column(BigInteger, nullable=False)
    block = Column(BigInteger, nullable=False)
    dex = Column(String, nullable=False, index=True)
    asks = Column(JSON, nullable=True)
    bids = Column(JSON, nullable=True)
>>>>>>> b09f57e9
<|MERGE_RESOLUTION|>--- conflicted
+++ resolved
@@ -43,14 +43,14 @@
     deposit = Column(JSON, nullable=True)
 
 
-<<<<<<< HEAD
 class InterestRate(BaseState):
     """
     SQLAlchemy model for the interest_rates table.
     """
 
     __tablename__ = "interest_rate"
-=======
+
+
 class LiquidableDebt(Base):
     """
     SQLAlchemy model for the liquidable debt table.
@@ -80,5 +80,4 @@
     block = Column(BigInteger, nullable=False)
     dex = Column(String, nullable=False, index=True)
     asks = Column(JSON, nullable=True)
-    bids = Column(JSON, nullable=True)
->>>>>>> b09f57e9
+    bids = Column(JSON, nullable=True)