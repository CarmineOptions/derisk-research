from decimal import Decimal
from pydantic import BaseModel, ValidationInfo, field_validator, validator
from typing import Any
from shared.helpers import add_leading_zeros


class DataAccumulatorsSyncEvent(BaseModel):
    """
    Model to parse and validate data for AccumulatorsSync event.

    This model validates and converts the lending and debt accumulators from hexadecimal
    strings to `Decimal` format, scaled by `1e27`.

    Attributes:
        token (str): The token address as a hexadecimal string.
        lending_accumulator (Decimal): The lending accumulator value, converted from hex to Decimal.
        debt_accumulator (Decimal): The debt accumulator value, converted from hex to Decimal.
    """

    token: str
    lending_accumulator: Decimal
    debt_accumulator: Decimal

    @field_validator("lending_accumulator", "debt_accumulator", mode="before")
    def hex_to_decimal(cls, v: str) -> Decimal:
        """
        Converts a hexadecimal string to a Decimal value, scaled by 1e27.

        Args:
            v (str): The hexadecimal string to be converted.

        Returns:
            Decimal: The converted decimal value scaled by 1e27.
        """
        return Decimal(int(v, 16)) / Decimal("1e27")


class LiquidationEventData(BaseModel):
    """
    Class for converting liquidation event to an object model.

    Attributes:
        liquidator: The address of the liquidator.
        user: The address of the user.
        debt_token: The address of the debt token.
        debt_raw_amount: A numeric string of the debt_raw_amount converted to decimal.
        debt_face_amount: A numeric string of the debt_face_amount converted to decimal.
        collateral_token: The address of collateral token.
        collateral_amount: A numeric string of the collateral_amount converted to decimal.
    """

    liquidator: str
    user: str
    debt_token: str
    debt_raw_amount: str
    debt_face_amount: str
    collateral_token: str
    collateral_amount: str

    @field_validator("liquidator", "user", "debt_token", "collateral_token")
    def validate_valid_addresses(cls, value: str, info: ValidationInfo) -> str:
        """
        Check if the value is an address and format it to having leading zeros.

        Raises:
            ValueError

        Returns:
            str
        """
        if not value.startswith("0x"):
            raise ValueError("Invalid address provided for %s" % info.field_name)
        return add_leading_zeros(value)

    @field_validator("debt_raw_amount", "debt_face_amount", "collateral_amount")
    def validate_valid_numbers(cls, value: str, info: ValidationInfo) -> Decimal:
        """
        Convert the hexadecimal string value to a decimal.

        Raises:
            ValueError: If value is not a valid hexadecimal.

        Returns:
            Decimal: Converted decimal value.
        """
<<<<<<< HEAD
        if not value.isdigit():
            raise ValueError("%s field is not numeric" % info.field_name)
        return Decimal(str(int(value, base=16)))

class RepaymentEventData(BaseModel):
    """
    Data model representing a repayment event in the system.

    Attributes:
        repayer (str): The address or identifier of the individual or entity making the repayment.
        beneficiary (str): The address or identifier of the individual or entity receiving the repayment.
        token (str): The type or symbol of the token being used for the repayment.
        raw_amount (str): The raw amount of the repayment as provided, before any conversions or calculations.
        face_amount (str): The face amount of the repayment, representing the value after necessary conversions.
    """
    repayer: str
    beneficiary: str
    token: str
    raw_amount: str
    face_amount: str

class RepaymentEventSerializer(BaseModel):
    """
    Serializer model for capturing and validating repayment event data.

    Attributes:
        repayer: The address or identifier of the entity making the repayment.
        beneficiary: The address or identifier of the entity receiving the repayment.
                           Specify a type here if available.
        token: The type or symbol of the token used for the repayment.
                     A specific type may replace `Any` if known.
        raw_amount: The raw, unprocessed repayment amount, usually represented as a hexadecimal string.
        face_amount: The processed or converted repayment amount for display or calculations.
        block_number: The blockchain block number in which the transaction was recorded.
        timestamp: The Unix timestamp of the transaction, representing the exact moment of the event.

    Config:
        arbitrary_types_allowed (bool): Allows flexibility for attributes to accept non-standard types if necessary.
    """
    repayer: Any    
    beneficiary: Any
    token: Any      
    raw_amount: str 
    face_amount: str
    block_number: int
    timestamp: int

    @validator("beneficiary", "token", pre=True, always=True)
    def add_leading_zeros(cls, value: str) -> str:
        """
        Ensures the `beneficiary` and `token` fields contain leading zeros if required.

        Args:
            value (str): The value of the field to validate, typically an address or identifier.

        Returns:
            str: The value with added leading zeros if necessary, maintaining a consistent format.
        """
        return add_leading_zeros(value)

    @classmethod
    def parse_event(cls, event: pd.Series) -> "RepaymentEventSerializer":
        """
        Parses the repayment event data into a `RepaymentEventSerializer` instance.

        Args:
            event (pd.Series): A pandas Series containing repayment event data, 
                               with keys "data", "block_number", and "timestamp".

        Returns:
            RepaymentEventSerializer: An instance with parsed and validated repayment event data.
        """
        return cls(
            repayer=event["data"][0],
            beneficiary=event["data"][1],
            token=event["data"][2],
            raw_amount=event["data"][3],
            face_amount=event["data"][4],
            block_number=event["block_number"],
            timestamp=event["timestamp"]
        )
    
    class Config:
        """
        Configuration for the RepaymentEventSerializer model.

        Attributes:
            arbitrary_types_allowed (bool): If set to True, allows fields to accept non-standard or arbitrary types
                                            that are not strictly validated, adding flexibility for custom data types.
        """
        arbitrary_types_allowed = True
=======
        try:
            return Decimal(int(value, base=16))
        except ValueError:
            raise ValueError("%s field is not a valid hexadecimal number" % info.field_name)
>>>>>>> 7e4bb4ae
<|MERGE_RESOLUTION|>--- conflicted
+++ resolved
@@ -83,7 +83,7 @@
         Returns:
             Decimal: Converted decimal value.
         """
-<<<<<<< HEAD
+
         if not value.isdigit():
             raise ValueError("%s field is not numeric" % info.field_name)
         return Decimal(str(int(value, base=16)))
@@ -175,9 +175,8 @@
                                             that are not strictly validated, adding flexibility for custom data types.
         """
         arbitrary_types_allowed = True
-=======
+
         try:
             return Decimal(int(value, base=16))
         except ValueError:
             raise ValueError("%s field is not a valid hexadecimal number" % info.field_name)
->>>>>>> 7e4bb4ae
