"""
This module contains the logic to parse the zkLend data to human-readable format.
"""
from typing import Any

<<<<<<< HEAD
from handler_tools.data_parser.serializers import (
    DataAccumulatorsSyncEvent,
    LiquidationEventData,
    BorrowingEventData,
=======
from data_handler.handler_tools.data_parser.serializers import (
>>>>>>> a31424fd
    AccumulatorsSyncEventData,
    EventAccumulatorsSyncData,
)


class ZklendDataParser:
    """
    Parses the zkLend data to human-readable format.
    """

    @classmethod
    def parse_accumulators_sync_event(
        cls, event_data: list[Any]
    ) -> AccumulatorsSyncEventData:
        """
        Parses the AccumulatorsSync event data into a human-readable format using the AccumulatorsSyncEvent serializer.

        The event data is fetched from on-chain logs and is structured in the following way:
        - event_data[0]: The token address (as a hexadecimal string).
        - event_data[1]: Lending accumulator value (as a hexadecimal string).
        - event_data[2]: Debt accumulator value (as a hexadecimal string).

        Example of raw event data can be found on Starkscan:
        https://starkscan.co/event/0x029628b89875a98c1c64ae206e7eb65669cb478a24449f3485f5e98aba6204dc_0

        Args:
            event_data (list[Any]): A list containing the raw event data, typically with 3 elements:
                token, lending accumulator (hexadecimal string), and debt accumulator (hexadecimal string).

        Returns:
            AccumulatorsSyncEvent: A Pydantic model with the parsed and validated event data in a human-readable format.
        """
        data = EventAccumulatorsSyncData.from_raw_data(event_data)
        parsed_event = AccumulatorsSyncEventData(
            token=data.token,
            lending_accumulator=data.lending_accumulator,
            debt_accumulator=data.debt_accumulator,
        )
        return parsed_event

    @classmethod
    def parse_deposit_event(cls, event_data):
        # TODO: Implement parsing logic for Deposit event
        pass

    @classmethod
    def parse_collateral_enabled_disabled_event(cls, event_data):
        # TODO: Implement parsing logic for CollateralEnabled event
        # TODO put it together with disabled event
        pass

    @classmethod
    def parse_withdrawal_event(cls, event_data):
        # TODO: Implement parsing logic for Withdrawal event
        pass

    @classmethod
    def parse_borrowing_event(cls, event_data) -> BorrowingEventData:
        """
        Convert the event list to a Borrowing event data object

        :event_data - List of length 4 of the event data

        Returns:
            BorrowingEventData
        """
        event_data = BorrowingEventData(
            user=event_data[0],
            token=event_data[1],
            raw_amount=event_data[2],
            face_amount=event_data[3],
        )
        return event_data

    @classmethod
    def parse_repayment_event(cls, event_data):
        # TODO: Implement parsing logic for Repayment event
        pass

    @classmethod
    def parse_liquidation_event(cls, event_data):
        """
        Convert the event list to a Liquidation event data object

        :event_data - List of length 7 of the event data

        Returns
        LiquidationEventData
        """
        event_data = LiquidationEventData(
            liquidator=event_data[0],
            user=event_data[1],
            debt_token=event_data[2],
            debt_raw_amount=event_data[3],
            debt_face_amount=event_data[4],
            collateral_token=event_data[5],
            collateral_amount=event_data[6],
        )
        return event_data<|MERGE_RESOLUTION|>--- conflicted
+++ resolved
@@ -3,18 +3,13 @@
 """
 from typing import Any
 
-<<<<<<< HEAD
 from handler_tools.data_parser.serializers import (
     DataAccumulatorsSyncEvent,
     LiquidationEventData,
     BorrowingEventData,
-=======
-from data_handler.handler_tools.data_parser.serializers import (
->>>>>>> a31424fd
     AccumulatorsSyncEventData,
     EventAccumulatorsSyncData,
 )
-
 
 class ZklendDataParser:
     """
