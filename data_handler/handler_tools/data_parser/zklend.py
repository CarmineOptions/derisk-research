--- conflicted
+++ resolved
@@ -1,14 +1,12 @@
 from typing import Any
 
-<<<<<<< HEAD
 from handler_tools.data_parser.serializers import (
     DataAccumulatorsSyncEvent,
     LiquidationEventData,
     BorrowingEventData,
+    AccumulatorsSyncEventData
 )
-=======
-from handler_tools.data_parser.serializers import AccumulatorsSyncEventData, LiquidationEventData
->>>>>>> 24d2e436
+
 
 
 class ZklendDataParser:
