version: '3.8'

networks:
  dashboard_app_network:
    driver: bridge

services:
  db:
    image: postgres:16
    environment:
      POSTGRES_USER: ${DB_USER}
      POSTGRES_PASSWORD: ${DB_PASSWORD}
      POSTGRES_DB: ${DB_NAME}
    env_file:
      - ../../apps/dashboard_app/.env.dev
    volumes:
      - postgres_data:/var/lib/postgresql/data
    healthcheck:
      test: ["CMD-SHELL", "pg_isready -U ${DB_USER} -d ${DB_NAME}"]
      interval: 5s
      timeout: 5s
      retries: 5
    networks:
        - dashboard_app_network

  streamlit:
    build:
      context: ../../apps/dashboard_app
    ports:
      - "8501:8501"
    env_file:
<<<<<<< HEAD
      - ../../apps/dashboard_app/.env

  backend:
    build: 
      context: ../../apps/dashboard_app
      dockerfile: dev/app.Dockerfile
    restart: always
    volumes:
      - .:/src
    env_file:
      - ../../apps/dashboard_app/.env
    ports:
      - "8000:8000"
=======
      - ../../apps/dashboard_app/.env.dev
    environment:
      POSTGRES_USER: ${DB_USER}
      POSTGRES_PASSWORD: ${DB_PASSWORD}
      POSTGRES_DB: ${DB_NAME}
      POSTGRES_HOST: ${DB_HOST}
      POSTGRES_PORT: ${DB_PORT}
    depends_on:
      db:
        condition: service_healthy
    volumes:
      - ../../apps/dashboard_app:/app
    entrypoint: /app/.entrypoint.sh
    networks:
      - dashboard_app_network

volumes:
  postgres_data:
>>>>>>> 2cd3728e
<|MERGE_RESOLUTION|>--- conflicted
+++ resolved
@@ -29,21 +29,6 @@
     ports:
       - "8501:8501"
     env_file:
-<<<<<<< HEAD
-      - ../../apps/dashboard_app/.env
-
-  backend:
-    build: 
-      context: ../../apps/dashboard_app
-      dockerfile: dev/app.Dockerfile
-    restart: always
-    volumes:
-      - .:/src
-    env_file:
-      - ../../apps/dashboard_app/.env
-    ports:
-      - "8000:8000"
-=======
       - ../../apps/dashboard_app/.env.dev
     environment:
       POSTGRES_USER: ${DB_USER}
@@ -60,6 +45,19 @@
     networks:
       - dashboard_app_network
 
+  backend:
+    build: 
+      context: ../../apps/dashboard_app
+      dockerfile: dev/app.Dockerfile
+    restart: always
+    volumes:
+      - .:/src
+    env_file:
+      - ../../apps/dashboard_app/.env
+    ports:
+      - "8000:8000"
+    networks:
+      - dashboard_app_network
+
 volumes:
-  postgres_data:
->>>>>>> 2cd3728e
+  postgres_data: